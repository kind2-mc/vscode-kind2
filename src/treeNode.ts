/*
 * Copyright (c) 2021, Board of Trustees of the University of Iowa All rights reserved.
 *
 * Licensed under the MIT License. See LICENSE in the project root for license information.
 */

import { ThemeColor, ThemeIcon } from "vscode";

export type TreeNode = File | Component | Analysis | Property | Container;

export class File implements File {
  components: Component[];
  readonly parent: undefined;
  readonly line: number;

  constructor(readonly uri: string, public name: string) {
    this.components = [];
    this.line = 1;
    this.parent = undefined;
  }
}

export type RealizabilityResult = "realizable" | "unrealizable"


export class Container{
  children: TreeNode[];
  constructor(readonly parent: TreeNode, children: TreeNode[], readonly name: string, readonly tag: string, readonly value?: number){
    this.children = children;
  }
  private get parentAnalysis(): Analysis{
     
    return this.parent.parent as Analysis
  }
  get icon(){
    if(this.parentAnalysis.activeIVC == this.value || this.parentAnalysis.activeMCS == this.value){
      return new ThemeIcon("pass-filled");
    }
    else return undefined
  }
  public activateIVC() {
    console.log("Activating IVC with value: " + this.value);
   if(this.tag != "ivc_button"){
      throw new Error("Function parentAnalysis was called in error: this Container does not have tag 'ivc_button'.");
    }
    
    this.parentAnalysis.setActiveIVC(this.value);
    
  }

  public activateMCS() {
   if(this.tag != "mcs_button"){
      throw new Error("Function parentAnalysis was called in error: this Container does not have tag 'mcs_button'.");
    }
    
    this.parentAnalysis.setActiveMCS(this.value);
    
  }
}

export class Component {
  private _state: State[];
  private _analyses: Analysis[];
  private _imported: boolean;
  private _typeDecl: boolean;
  private _hasRefType: boolean;
  set analyses(analyses: Analysis[]) { this._analyses = analyses; }
  get analyses(): Analysis[] { return this._analyses; }
  set imported(imported: boolean) { this._imported = imported; }
  get imported(): boolean { return this._imported; }
  set typeDecl(typeDecl: boolean) { this._typeDecl = typeDecl; }
  get typeDecl(): boolean { return this._typeDecl; }
  set hasRefType(hasRefType: boolean) { this._hasRefType = hasRefType; }
  get hasRefType(): boolean { return this._hasRefType; }
  set state(state: State[]) {
    if (this._analyses.length == 0) {
      this._state = state;
    }
  }

  get ivcProperties(): Property[] {
    let ivcProperties: Property[] = [];
    for (const analysis of this._analyses) {
      for (const property of analysis.ivcPropertiesDisplay) {
        //if (property.state === "ivc must" || property.state === "ivc may") {
          ivcProperties.push(property);
        //}
      }
    }
    return ivcProperties;
  }
  get mcsProperties(): Property[] {
    let mcsProperties: Property[] = [];
    for (const analysis of this._analyses) {
      for (const property of analysis.mcsPropertiesDisplay) {
        //if (property.state === "ivc must" || property.state === "ivc may") {
          mcsProperties.push(property);
        //}
      }
    }
    return mcsProperties;
  }
  
  get properties(): Property[] {
    let passedProperties = new Map<string, Property>();
    let reachableProperties = new Map<string, Property>();
    let failedProperties = new Map<string, Property>();
    let unreachableProperties = new Map<string, Property>();
    let unknownProperties = new Map<string, Property>();
    let erroredProperties = new Map<string, Property>();
    for (const analysis of this._analyses) {
      for (const property of analysis.properties) {
        if (property.state === "passed") { passedProperties.set(property.name, property); }
        if (property.state === "reachable") { reachableProperties.set(property.name, property); }
        if (property.state === "failed") { failedProperties.set(property.name, property); }
        if (property.state === "unreachable") { unreachableProperties.set(property.name, property); }
        if (property.state === "unknown") { failedProperties.set(property.name, property); }
        if (property.state === "conflicting") { failedProperties.set(property.name, property); }
        if (property.state === "errored") { erroredProperties.set(property.name, property); }
      }
    }
    let properties: Property[] = [];
    for (const entry of passedProperties) {
      failedProperties.delete(entry[0]);
      unknownProperties.delete(entry[0]);
      reachableProperties.delete(entry[0]);
      unreachableProperties.delete(entry[0]);
      properties.push(entry[1]);
    }
    for (const entry of failedProperties) {
      properties.push(entry[1]);
    }
    for (const entry of unknownProperties) {
      properties.push(entry[1]);
    }
    for (const entry of erroredProperties) {
      properties.push(entry[1]);
    }
    return properties;
  }
  get state(): State[] {
    if (this._analyses.length == 0) {
      return this._state;
    }
    let passedProperties = new Set<string>();
    let failedProperties = new Set<string>();
    let unknownProperties = new Set<string>();
    let erroredProperties = new Set<string>();
    var ret = [];
    for (const analysis of this._analyses) {
      for (const property of analysis.properties) {
        if (property.state === "passed" || property.state === "reachable") { passedProperties.add(property.name); }
        if (property.state === "failed" || property.state === "unreachable") { failedProperties.add(property.name); }
        if (property.state === "unknown") { unknownProperties.add(property.name); }
        if (property.state === "errored") { erroredProperties.add(property.name); }
      }
      // "Trivial" type declaration realizability checks give a question mark
      if (analysis.realizability === "realizable" && !this.hasRefType && analysis.realizabilitySource === "type") {
        return ["unknown"]
      }
      if (analysis.realizability === "realizable" && analysis.realizabilitySource === "contract") { 
        ret.push("contract realizable"); 
      }
      if (analysis.realizability === "realizable" && analysis.realizabilitySource === "inputs") { 
        ret.push("inputs realizable"); 
      }
      if (analysis.realizability === "realizable" && analysis.realizabilitySource === "type") { 
        ret.push("type realizable"); 
      }
      if (analysis.realizability === "unrealizable" && analysis.realizabilitySource === "contract") { 
        ret.push("contract unrealizable"); 
      }
      if (analysis.realizability === "unrealizable" && analysis.realizabilitySource === "inputs") { 
        ret.push("inputs unrealizable"); 
      }
      if (analysis.realizability === "unrealizable" && analysis.realizabilitySource === "type") { 
        ret.push("type unrealizable"); 
      }
    }
    if (ret.length !== 0) {
      return ret;
    }
    for (const name of passedProperties) {
      failedProperties.delete(name);
      unknownProperties.delete(name);
    }
    if (erroredProperties.size !== 0) {
      return ["errored"];
    }
    if (failedProperties.size !== 0) {
      return ["failed"];
    }
    if (passedProperties.size !== 0) {
      return ["passed"]
    }
    return ["unknown"];
  }
  containsUnrealizable() {
    return this.state.some(str => str.includes("unrealizable"))
  }
  get uri(): string { return this.parent.uri; }
  constructor(readonly name: string, readonly line: number, readonly contractLine: number, readonly parent: File, readonly importedComp: string, readonly compKind: string, readonly hasRefinementType: boolean) {
    this._state = ["pending"];
    this._analyses = [];
    this._imported = importedComp === "true";
    this._typeDecl = compKind === "typeDecl";
    this._hasRefType = hasRefinementType;
  }
}

export type RealizabilitySource = "inputs" | "contract" | "imported node" | "type"


export class Analysis {
  
  
  private _activeMCS: number;
  private _mcss: Property[][];
  
  private _activeIvc: number;
  private _ivcs: Property[][];
  private _must: Property[];
  
  private _properties: Property[];
  private _realizability: RealizabilityResult;
  private _realizabilitySource: RealizabilitySource;
  set properties(properties: Property[]) { this._properties = properties; }
  get properties(): Property[] { return this._properties; }


  get ivcPropertiesDisplay(): Property[] { 
    if(this._activeIvc === undefined) return [];
    if(this._activeIvc === -1) return this._must;
    return this._ivcs[this._activeIvc]; 
  }
  get must(){ return this._must}
  set must(must: Property[]){this._must = must}
  public addIVC(ivc: Property[]){
    if(this._ivcs.length == 0) this._activeIvc = 0;
    this._ivcs.push(ivc);
  }
  public setActiveIVC(selection: number){
    if(selection >= this._ivcs.length || selection < -1){
      throw new Error(`Selection index ${selection} is out of bounds for IVCs of length ${this._ivcs.length}`);
    }
    this._activeIvc = selection;
  }
  get activeIVC(){
    return this._activeIvc;
  }
  public hasIVC(){
    //console.log("checking if has IVCs with length " + this._ivcs.length + "(" + this._ivcs + ")");
    return this._ivcs.length != 0
  }
  get ivcs() {return this._ivcs}


  get mcss() {return this._mcss}
  public addMCS(mcs: Property[]){
    mcs.forEach((property, index) => {
      console.log(`MCS[${index}]:`, property.line, property.state);
    });
    if(this._mcss.length == 0) this._activeMCS = 0;
    this._mcss.push(mcs);
  }

  public hasMCS(){
    //console.log("checking if has MCSs with length " + this._mcss.length + "(" + this._mcss + ")");
    return this._mcss.length != 0
  }
  get activeMCS(){
    return this._activeMCS;
  }

  get mcsPropertiesDisplay(): Property[] {
    if(this._activeMCS === undefined) return [];
    return this._mcss[this._activeMCS]; 
  }
  public setActiveMCS(selection: number){
    if(selection >= this._mcss.length || selection < 0){
      throw new Error(`Selection index ${selection} is out of bounds for MCSs of length ${this._mcss.length}`);
    }
    this._activeMCS = selection;
  }
  
  set realizability(realizability: RealizabilityResult) { this._realizability = realizability }
  get realizability(): RealizabilityResult { return this._realizability; }
  set realizabilitySource(realizabilitySource: RealizabilitySource) { this._realizabilitySource = realizabilitySource }
  get realizabilitySource(): RealizabilitySource { return this._realizabilitySource; }
  
  constructor(readonly abstract: String[], readonly concrete: String[], readonly parent: Component) {
    this._properties = [];
    this._ivcs = [];
    this._mcss = [];
  }
}

export class Property {
  private _state: State;
  set state(state: State) { this._state = state; }
  get state(): State { return this._state; }
  constructor(
    readonly name: string,
    readonly line: number,
    readonly uri: string,
    readonly parent: Analysis
  ) {
    this._state = "pending";
  }
}

export type State = 
  "pending" | "running" | "passed" | "reachable" | "failed" | "unreachable" 
| "unknown" | "stopped" | "errored" | "realizable" | "unrealizable" | "inputs realizable"
| "inputs unrealizable" | "contract realizable" | "contract unrealizable"
| "type realizable" | "type unrealizable" | "conflicting" | "ivc must" | "ivc may" | "mcs property" | "mcs cut";

export function statePath(state: State) {
  switch (state) {
    case "pending":
      return "icons/pending.svg";
    case "running":
      return "icons/running.svg";
    case "passed":
    case "reachable":
    case "contract realizable":
    case "inputs realizable": 
    case "type realizable":
    case "realizable":
      return "icons/passed.svg";
    case "failed":
    case "unreachable":
    case "unrealizable":
    case "inputs unrealizable":
    case "contract unrealizable":
    case "type unrealizable":
    case "conflicting":  
      return "icons/failed.svg";
    case "unknown":
      return "icons/unknown.svg";
    case "stopped":
      return "icons/stopped.svg";
    case "errored":
      return "icons/errored.svg";
  }
}

export function stateIcon(state: State) {
  switch (state) {
    case "pending":
      return new ThemeIcon("$(testing-unset-icon)", new ThemeColor("testing.iconUnset"));
    case "running":
      return new ThemeIcon("$(history)", new ThemeColor("testing.iconQueued"));
    case "passed":
    case "reachable":
    case "contract realizable":
    case "inputs realizable": 
    case "type realizable":
    case "realizable":
      return new ThemeIcon("$(testing-passed-icon)", new ThemeColor("testing.iconPassed"));
    case "failed":
    case "unreachable":
    case "unrealizable":
    case "inputs unrealizable":
    case "contract unrealizable":
    case "type unrealizable":
    case "conflicting":
      return new ThemeIcon("$(testing-failed-icon)", new ThemeColor("testing.iconFailed"));
    case "unknown":
      return new ThemeIcon("$(question)", new ThemeColor("testing.iconQueued"));
    case "errored":
      return new ThemeIcon("$(testing-error-icon)", new ThemeColor("testing.iconErrored"));
  }
}

//for editor highlighting in future ivc/mcs features
export function stateColor(state: State): ThemeColor {
  switch (state) {
    case "pending":
    case "running":
    case "failed":
    case "unreachable":
    case "stopped":
    case "unrealizable":
    case "contract unrealizable":
    case "type unrealizable":
    case "conflicting":
    case "passed":
    case "reachable":
    case "realizable":
    case "contract realizable":
    case "type realizable":
    case "inputs realizable":
    case "unknown":
    case "errored":
    case "inputs unrealizable":
<<<<<<< HEAD
      return new ThemeColor("editor.background");
    case "ivc must":
    case "ivc may":
      return new ThemeColor("editorOverviewRuler.addedForeground"); //best one i could find options for mcs are listed below
     
    case "mcs property":
      return new ThemeColor("editorOverviewRuler.deletedForeground")
    case "mcs cut":
      return new ThemeColor("editorOverviewRuler.warningForeground")
      //other useful colors:
      //return new ThemeColor("minimapGutter.addedBackground");
      // return new ThemeColor("editorOverviewRuler.infoForeground")
      // return new ThemeColor("editorOverviewRuler.deletedForeground")
      // return new ThemeColor("editorOverviewRuler.warningForeground")
=======
      return undefined; // Invisible highlight, can hover to see text
>>>>>>> 5fa03d43
  }
  throw new Error(`Unknown state: ${state}`);
}<|MERGE_RESOLUTION|>--- conflicted
+++ resolved
@@ -303,7 +303,8 @@
     readonly name: string,
     readonly line: number,
     readonly uri: string,
-    readonly parent: Analysis
+    readonly parent: Analysis,
+    readonly startCol?: number
   ) {
     this._state = "pending";
   }
@@ -394,24 +395,14 @@
     case "unknown":
     case "errored":
     case "inputs unrealizable":
-<<<<<<< HEAD
-      return new ThemeColor("editor.background");
+      return undefined; // Invisible highlight, can hover to see text
     case "ivc must":
     case "ivc may":
       return new ThemeColor("editorOverviewRuler.addedForeground"); //best one i could find options for mcs are listed below
-     
     case "mcs property":
       return new ThemeColor("editorOverviewRuler.deletedForeground")
     case "mcs cut":
       return new ThemeColor("editorOverviewRuler.warningForeground")
-      //other useful colors:
-      //return new ThemeColor("minimapGutter.addedBackground");
-      // return new ThemeColor("editorOverviewRuler.infoForeground")
-      // return new ThemeColor("editorOverviewRuler.deletedForeground")
-      // return new ThemeColor("editorOverviewRuler.warningForeground")
-=======
-      return undefined; // Invisible highlight, can hover to see text
->>>>>>> 5fa03d43
   }
   throw new Error(`Unknown state: ${state}`);
 }